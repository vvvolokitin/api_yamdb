from pathlib import Path


BASE_DIR = Path(__file__).resolve().parent.parent

# SECURITY WARNING: keep the secret key used in production secret!
SECRET_KEY = "p&l%385148kslhtyn^##a1)ilz@4zqj=rq&agdol^##zgl9(vs"

# SECURITY WARNING: don't run with debug turned on in production!
DEBUG = True

ALLOWED_HOSTS = ["*"]


# Application definition

INSTALLED_APPS = [
    "django.contrib.admin",
    "django.contrib.auth",
    "django.contrib.contenttypes",
    "django.contrib.sessions",
    "django.contrib.messages",
    "django.contrib.staticfiles",
    "users.apps.UsersConfig",
    "api.apps.ApiConfig",
]

MIDDLEWARE = [
<<<<<<< HEAD
    "django.middleware.security.SecurityMiddleware",
    "django.contrib.sessions.middleware.SessionMiddleware",
    "django.middleware.common.CommonMiddleware",
    "django.middleware.csrf.CsrfViewMiddleware",
    "django.contrib.auth.middleware.AuthenticationMiddleware",
    "django.contrib.messages.middleware.MessageMiddleware",
    "django.middleware.clickjacking.XFrameOptionsMiddleware",
=======
    'django.middleware.security.SecurityMiddleware',
    'django.contrib.sessions.middleware.SessionMiddleware',
    'django.middleware.common.CommonMiddleware',
    'django.middleware.csrf.CsrfViewMiddleware',
    'django.contrib.auth.middleware.AuthenticationMiddleware',
    'django.contrib.messages.middleware.MessageMiddleware',
    'django.middleware.clickjacking.XFrameOptionsMiddleware',

    'reviews.apps.ReviewsConfig',
    'api.apps.ApiConfig',
>>>>>>> 6b299d02
]

ROOT_URLCONF = "api_yamdb.urls"

TEMPLATES_DIR = BASE_DIR / "templates"
TEMPLATES = [
    {
        "BACKEND": "django.template.backends.django.DjangoTemplates",
        "DIRS": [TEMPLATES_DIR],
        "APP_DIRS": True,
        "OPTIONS": {
            "context_processors": [
                "django.template.context_processors.debug",
                "django.template.context_processors.request",
                "django.contrib.auth.context_processors.auth",
                "django.contrib.messages.context_processors.messages",
            ],
        },
    },
]

WSGI_APPLICATION = "api_yamdb.wsgi.application"


# Database

DATABASES = {
    "default": {
        "ENGINE": "django.db.backends.sqlite3",
        "NAME": BASE_DIR / "db.sqlite3",
    }
}


# Password validation

AUTH_PASSWORD_VALIDATORS = [
    {
        "NAME": "django.contrib.auth.password_validation.UserAttributeSimilarityValidator",
    },
    {
        "NAME": "django.contrib.auth.password_validation.MinimumLengthValidator",
    },
    {
        "NAME": "django.contrib.auth.password_validation.CommonPasswordValidator",
    },
    {
        "NAME": "django.contrib.auth.password_validation.NumericPasswordValidator",
    },
]


# Internationalization

LANGUAGE_CODE = "en-us"

TIME_ZONE = "UTC"

USE_I18N = True

USE_L10N = True

USE_TZ = True


# Static files (CSS, JavaScript, Images)

STATIC_URL = "/static/"

STATICFILES_DIRS = ((BASE_DIR / "static/"),)


AUTH_USER_MODEL = "users.MyUser"

EMAIL_BACKEND = "django.core.mail.backends.filebased.EmailBackend"

EMAIL_FILE_PATH = BASE_DIR / "sent_emails"<|MERGE_RESOLUTION|>--- conflicted
+++ resolved
@@ -26,7 +26,6 @@
 ]
 
 MIDDLEWARE = [
-<<<<<<< HEAD
     "django.middleware.security.SecurityMiddleware",
     "django.contrib.sessions.middleware.SessionMiddleware",
     "django.middleware.common.CommonMiddleware",
@@ -34,7 +33,6 @@
     "django.contrib.auth.middleware.AuthenticationMiddleware",
     "django.contrib.messages.middleware.MessageMiddleware",
     "django.middleware.clickjacking.XFrameOptionsMiddleware",
-=======
     'django.middleware.security.SecurityMiddleware',
     'django.contrib.sessions.middleware.SessionMiddleware',
     'django.middleware.common.CommonMiddleware',
@@ -45,7 +43,6 @@
 
     'reviews.apps.ReviewsConfig',
     'api.apps.ApiConfig',
->>>>>>> 6b299d02
 ]
 
 ROOT_URLCONF = "api_yamdb.urls"
