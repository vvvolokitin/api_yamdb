from pathlib import Path
from datetime import timedelta


BASE_DIR = Path(__file__).resolve().parent.parent

# SECURITY WARNING: keep the secret key used in production secret!
SECRET_KEY = "p&l%385148kslhtyn^##a1)ilz@4zqj=rq&agdol^##zgl9(vs"

# SECURITY WARNING: don't run with debug turned on in production!
DEBUG = True

ALLOWED_HOSTS = ["*"]


# Application definition

INSTALLED_APPS = [
    "django.contrib.admin",
    "django.contrib.auth",
    "django.contrib.contenttypes",
    "django.contrib.sessions",
    "django.contrib.messages",
    "django.contrib.staticfiles",
<<<<<<< HEAD
    "rest_framework",
    "rest_framework_simplejwt",
=======
    

    "rest_framework",
    "rest_framework_simplejwt",

>>>>>>> 157fb3ed
    "users.apps.UsersConfig",
    "api.apps.ApiConfig",
    "reviews.apps.ReviewsConfig",
    "core.apps.CoreConfig"
]

MIDDLEWARE = [
    "django.middleware.security.SecurityMiddleware",
    "django.contrib.sessions.middleware.SessionMiddleware",
    "django.middleware.common.CommonMiddleware",
    "django.middleware.csrf.CsrfViewMiddleware",
    "django.contrib.auth.middleware.AuthenticationMiddleware",
    "django.contrib.messages.middleware.MessageMiddleware",
    "django.middleware.clickjacking.XFrameOptionsMiddleware",
    'django.middleware.security.SecurityMiddleware',
    'django.contrib.sessions.middleware.SessionMiddleware',
    'django.middleware.common.CommonMiddleware',
    'django.middleware.csrf.CsrfViewMiddleware',
    'django.contrib.auth.middleware.AuthenticationMiddleware',
    'django.contrib.messages.middleware.MessageMiddleware',
    'django.middleware.clickjacking.XFrameOptionsMiddleware',
]

ROOT_URLCONF = "api_yamdb.urls"

TEMPLATES_DIR = BASE_DIR / "templates"
TEMPLATES = [
    {
        "BACKEND": "django.template.backends.django.DjangoTemplates",
        "DIRS": [TEMPLATES_DIR],
        "APP_DIRS": True,
        "OPTIONS": {
            "context_processors": [
                "django.template.context_processors.debug",
                "django.template.context_processors.request",
                "django.contrib.auth.context_processors.auth",
                "django.contrib.messages.context_processors.messages",
            ],
        },
    },
]

WSGI_APPLICATION = "api_yamdb.wsgi.application"


# Database

DATABASES = {
    "default": {
        "ENGINE": "django.db.backends.sqlite3",
        "NAME": BASE_DIR / "db.sqlite3",
    }
}


# Password validation

AUTH_PASSWORD_VALIDATORS = [
    {
        "NAME": "django.contrib.auth.password_validation.UserAttributeSimilarityValidator",
    },
    {
        "NAME": "django.contrib.auth.password_validation.MinimumLengthValidator",
    },
    {
        "NAME": "django.contrib.auth.password_validation.CommonPasswordValidator",
    },
    {
        "NAME": "django.contrib.auth.password_validation.NumericPasswordValidator",
    },
]


# Internationalization

LANGUAGE_CODE = "en-us"

TIME_ZONE = "UTC"

USE_I18N = True

USE_L10N = True

USE_TZ = True


# Static files (CSS, JavaScript, Images)

STATIC_URL = "/static/"

STATICFILES_DIRS = ((BASE_DIR / "static/"),)


AUTH_USER_MODEL = "users.MyUser"

EMAIL_BACKEND = "django.core.mail.backends.filebased.EmailBackend"

EMAIL_FILE_PATH = BASE_DIR / "sent_emails"

REST_FRAMEWORK = {
    'DEFAULT_AUTHENTICATION_CLASSES': (
        'rest_framework_simplejwt.authentication.JWTAuthentication',
    ),
    "DEFAULT_PERMISSION_CLASSES": (
        "rest_framework.permissions.IsAuthenticatedOrReadOnly",
    ),
}


SIMPLE_JWT = {
    "ACCESS_TOKEN_LIFETIME": timedelta(days=1),
}<|MERGE_RESOLUTION|>--- conflicted
+++ resolved
@@ -22,16 +22,11 @@
     "django.contrib.sessions",
     "django.contrib.messages",
     "django.contrib.staticfiles",
-<<<<<<< HEAD
-    "rest_framework",
-    "rest_framework_simplejwt",
-=======
     
 
     "rest_framework",
     "rest_framework_simplejwt",
 
->>>>>>> 157fb3ed
     "users.apps.UsersConfig",
     "api.apps.ApiConfig",
     "reviews.apps.ReviewsConfig",
