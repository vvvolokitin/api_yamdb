--- conflicted
+++ resolved
@@ -1,174 +1,169 @@
-from rest_framework import serializers
-from rest_framework.validators import UniqueValidator
-from django.contrib.auth import get_user_model
-
-<<<<<<< HEAD
-from reviews.models import Category, Genre
-from core.constants import MAX_USER_NAME_LENGTH, MAX_EMAIL_LENGTH
-
-
-User = get_user_model()
-
-
-def name_is_not_me(username):
-    if username == 'me':
-        raise serializers.ValidationError('Имя не может быть <me>')
-=======
-from reviews.models import Category, Genre, Title
->>>>>>> 157fb3ed
-
-
-class CategorySerializer(serializers.ModelSerializer):
-    """Сериалайзер категорий."""
-
-    class Meta:
-        model = Category
-        fields = (
-            'name',
-            'slug',
-        )
-
-
-class GenreSerializer(serializers.ModelSerializer):
-    """Сериалайзер жанров."""
-
-    class Meta:
-        model = Genre
-        fields = (
-            'name',
-            'slug',
-        )
-
-<<<<<<< HEAD
-
-class UserCreateSerializer(serializers.ModelSerializer):
-    """Сериалайзер для создания новых пользователей"""
-
-    email = serializers.EmailField(
-        max_length=MAX_EMAIL_LENGTH,
-        allow_blank=False,
-        required=True,
-    )
-    username = serializers.RegexField(
-        regex=r'^[\w.@+-]+$',
-        max_length=MAX_USER_NAME_LENGTH,
-        allow_blank=False,
-        required=True,
-    )
-
-    def validate(self, attrs):
-        """
-        Проверка на имя 'me' и уникальность имени с email по отдельности,
-        если юзер с таким именем и почтой существует,
-        то ошибки нет(необходимо для повторной отправки кода подтверждения)
-        """
-
-        username = attrs.get('username')
-        email = attrs.get('email')
-
-        name_is_not_me(username)
-        user_by_username = User.objects.filter(username=username).first()
-        user_by_email = User.objects.filter(email=email).first()
-
-        if user_by_username and not user_by_email:
-            raise serializers.ValidationError(
-                'Пользователь с таким именем уже существует'
-            )
-        if user_by_email and not user_by_username:
-            raise serializers.ValidationError(
-                'Пользователь с таким email уже существует'
-            )
-
-        return attrs
-
-    class Meta:
-        model = User
-        fields = ('username', 'email')
-
-
-class UserRecieveTokenSerializer(serializers.Serializer):
-    """Сериализатор для объекта класса User при получении токена JWT."""
-
-    username = serializers.RegexField(
-        regex=r'^[\w.@+-]+$',
-        max_length=MAX_USER_NAME_LENGTH,
-        allow_blank=False,
-        required=True
-    )
-    confirmation_code = serializers.CharField(
-        allow_blank=False,
-        required=True
-    )
-
-
-class SimpleUserSerializer(serializers.ModelSerializer):
-    """Сериалайзер пользователя для самого пользователя"""
-
-    email = serializers.EmailField(
-        max_length=MAX_EMAIL_LENGTH,
-        allow_blank=False,
-        required=True,
-        validators=[UniqueValidator(queryset=User.objects.all())]
-    )
-    username = serializers.RegexField(
-        regex=r'^[\w.@+-]+$',
-        max_length=MAX_USER_NAME_LENGTH,
-        allow_blank=False,
-        required=True,
-        validators=[UniqueValidator(queryset=User.objects.all())]
-    )
-    first_name = serializers.RegexField(
-        regex=r'^[\w.@+-]+$',
-        max_length=MAX_USER_NAME_LENGTH,
-        allow_blank=True,
-        required=False,
-    )
-    last_name = serializers.RegexField(
-        regex=r'^[\w.@+-]+$',
-        max_length=MAX_USER_NAME_LENGTH,
-        allow_blank=True,
-        required=False
-    )
-
-    def validate(self, attrs):
-        """Проверка на имя 'me'"""
-        username = attrs.get('username')
-        name_is_not_me(username)
-        return attrs
-
-    class Meta():
-        model = User
-        fields = (
-            'username', 'email', 'first_name', 'last_name', 'bio', 'role'
-        )
-        read_only_fields = ('role',)
-
-
-class AdminUserSerializer(SimpleUserSerializer):
-    """Сериалайзер пользователя для супер юзера"""
-
-    class Meta():
-        model = User
-        fields = (
-            'username', 'email', 'first_name', 'last_name', 'bio', 'role'
-        )
-
-=======
-class TitleSerializer(serializers.ModelSerializer):
-    """Сериалайзер произведений."""
-
-    category = CategorySerializer(read_only=True)
-    genre = GenreSerializer(many=True, read_only=True)
-    rating = serializers.FloatField(read_only=True)
-
-    class Meta:
-        fields = (
-            'id',
-            'name',
-            'year',
-            'description',
-            'genre',
-            'category',
-        )
-    
->>>>>>> 157fb3ed
+from rest_framework import serializers
+from rest_framework.validators import UniqueValidator
+from django.contrib.auth import get_user_model
+
+
+from reviews.models import Category, Genre, Title
+from core.constants import MAX_USER_NAME_LENGTH, MAX_EMAIL_LENGTH
+
+
+User = get_user_model()
+
+
+def name_is_not_me(username):
+    if username == 'me':
+        raise serializers.ValidationError('Имя не может быть <me>')
+
+
+class CategorySerializer(serializers.ModelSerializer):
+    """Сериалайзер категорий."""
+
+    class Meta:
+        model = Category
+        fields = (
+            'name',
+            'slug',
+        )
+
+
+class GenreSerializer(serializers.ModelSerializer):
+    """Сериалайзер жанров."""
+
+    class Meta:
+        model = Genre
+        fields = (
+            'name',
+            'slug',
+        )
+        
+        
+class TitleSerializer(serializers.ModelSerializer):
+    """Сериалайзер произведений."""
+
+    category = CategorySerializer(read_only=True)
+    genre = GenreSerializer(many=True, read_only=True)
+    rating = serializers.FloatField(read_only=True)
+
+    class Meta:
+        fields = (
+            'id',
+            'name',
+            'year',
+            'description',
+            'genre',
+            'category',
+        )
+
+
+class UserCreateSerializer(serializers.ModelSerializer):
+    """Сериалайзер для создания новых пользователей."""
+
+    email = serializers.EmailField(
+        max_length=MAX_EMAIL_LENGTH,
+        allow_blank=False,
+        required=True,
+    )
+    username = serializers.RegexField(
+        regex=r'^[\w.@+-]+$',
+        max_length=MAX_USER_NAME_LENGTH,
+        allow_blank=False,
+        required=True,
+    )
+
+    def validate(self, attrs):
+        """
+        Проверка на имя 'me' и уникальность имени с email по отдельности,
+        если юзер с таким именем и почтой существует,
+        то ошибки нет(необходимо для повторной отправки кода подтверждения)
+        """
+
+        username = attrs.get('username')
+        email = attrs.get('email')
+
+        name_is_not_me(username)
+        user_by_username = User.objects.filter(username=username).first()
+        user_by_email = User.objects.filter(email=email).first()
+
+        if user_by_username and not user_by_email:
+            raise serializers.ValidationError(
+                'Пользователь с таким именем уже существует'
+            )
+        if user_by_email and not user_by_username:
+            raise serializers.ValidationError(
+                'Пользователь с таким email уже существует'
+            )
+
+        return attrs
+
+    class Meta:
+        model = User
+        fields = ('username', 'email')
+
+
+class UserRecieveTokenSerializer(serializers.Serializer):
+    """Сериализатор для объекта класса User при получении токена JWT."""
+
+    username = serializers.RegexField(
+        regex=r'^[\w.@+-]+$',
+        max_length=MAX_USER_NAME_LENGTH,
+        allow_blank=False,
+        required=True
+    )
+    confirmation_code = serializers.CharField(
+        allow_blank=False,
+        required=True
+    )
+
+
+class SimpleUserSerializer(serializers.ModelSerializer):
+    """Сериалайзер пользователя для самого пользователя"""
+
+    email = serializers.EmailField(
+        max_length=MAX_EMAIL_LENGTH,
+        allow_blank=False,
+        required=True,
+        validators=[UniqueValidator(queryset=User.objects.all())]
+    )
+    username = serializers.RegexField(
+        regex=r'^[\w.@+-]+$',
+        max_length=MAX_USER_NAME_LENGTH,
+        allow_blank=False,
+        required=True,
+        validators=[UniqueValidator(queryset=User.objects.all())]
+    )
+    first_name = serializers.RegexField(
+        regex=r'^[\w.@+-]+$',
+        max_length=MAX_USER_NAME_LENGTH,
+        allow_blank=True,
+        required=False,
+    )
+    last_name = serializers.RegexField(
+        regex=r'^[\w.@+-]+$',
+        max_length=MAX_USER_NAME_LENGTH,
+        allow_blank=True,
+        required=False
+    )
+
+    def validate(self, attrs):
+        """Проверка на имя 'me'"""
+        username = attrs.get('username')
+        name_is_not_me(username)
+        return attrs
+
+    class Meta():
+        model = User
+        fields = (
+            'username', 'email', 'first_name', 'last_name', 'bio', 'role'
+        )
+        read_only_fields = ('role',)
+
+
+class AdminUserSerializer(SimpleUserSerializer):
+    """Сериалайзер пользователя для супер юзера"""
+
+    class Meta():
+        model = User
+        fields = (
+            'username', 'email', 'first_name', 'last_name', 'bio', 'role'
+        )
+  