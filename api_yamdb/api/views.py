--- conflicted
+++ resolved
@@ -1,195 +1,178 @@
-<<<<<<< HEAD
-from django.shortcuts import render
-from django.contrib.auth import get_user_model
-from django.shortcuts import get_object_or_404
-from django.contrib.auth.tokens import default_token_generator
-from rest_framework import filters, viewsets, mixins, permissions, status
-from rest_framework.response import Response
-from rest_framework_simplejwt.tokens import AccessToken
-from rest_framework.permissions import IsAuthenticated, AllowAny
-from rest_framework.decorators import action
-
-from .mixins import ListCreateDestroyViewSet
-from .permissions import CustomObjectPermissions, IsSuperUser
-from .serializers import (
-    CategorySerializer,
-    GenreSerializer,
-    UserCreateSerializer,
-    UserRecieveTokenSerializer,
-    SimpleUserSerializer, 
-    AdminUserSerializer
-)
-from reviews.models import Category, Genre
-from .utils import send_confirmation_code
-
-
-User = get_user_model()
-=======
-from django.shortcuts import get_object_or_404
-from rest_framework import filters, viewsets
-from rest_framework.pagination import LimitOffsetPagination
-
-
-from .mixins import ListCreateDestroyViewSet
-from .permissions import CustomObjectPermissions
-from .serializers import CategorySerializer, GenreSerializer, TitleSerializer
-from reviews.models import Category, Genre, Title
->>>>>>> 157fb3ed
-
-
-class CategoryViewSet(viewsets.ModelViewSet):
-    """Вьюсет получения, добавления и удаления категорий."""
-
-    queryset = Category.objects.all()
-    serializer_class = CategorySerializer
-    permission_classes = (
-        CustomObjectPermissions,
-    )
-
-
-
-class GenreViewSet(ListCreateDestroyViewSet):
-    """Вьюсет получения, добавления и удаления жанров."""
-
-    queryset = Genre.objects.all()
-    serializer_class = GenreSerializer
-<<<<<<< HEAD
-
-
-class UserCreateViewSet(mixins.CreateModelMixin, viewsets.GenericViewSet):
-    """Вьюсет для создания новых пользователей"""
-
-    queryset = User.objects.all()
-    serializer_class = UserCreateSerializer
-    permission_classes = (permissions.AllowAny,)
-
-    def create(self, request):
-        """Создает объект класса User и
-        отправляет на почту пользователя код подтверждения."""
-        serializer = self.get_serializer(data=request.data)
-        serializer.is_valid(raise_exception=True)
-        user, created = User.objects.get_or_create(
-            **serializer.validated_data
-        )
-
-        confirmation_code = default_token_generator.make_token(user)
-        send_confirmation_code(
-            email=user.email,
-            code=confirmation_code
-        )
-
-        return Response(serializer.data, status=status.HTTP_200_OK)
-
-
-class UserReceiveTokenViewSet(
-    mixins.CreateModelMixin, viewsets.GenericViewSet
-):
-    """Вьюсет для получения токена"""
-
-    queryset = User.objects.all()
-    serializer_class = UserRecieveTokenSerializer
-    permission_classes = (permissions.AllowAny,)
-
-    def create(self, request):
-        """Предоставляет пользователю JWT токен по коду подтверждения."""
-        serializer = self.get_serializer(data=request.data)
-        serializer.is_valid(raise_exception=True)
-        username = serializer.validated_data.get('username')
-        confirmation_code = serializer.validated_data.get('confirmation_code')
-
-        user = get_object_or_404(User, username=username)
-
-        if not default_token_generator.check_token(user, confirmation_code):
-            message = {'confirmation_code': 'Некорректный код подтверждения'}
-            return Response(message, status=status.HTTP_400_BAD_REQUEST)
-        message = {'token': str(AccessToken.for_user(user))}
-        return Response(message, status=status.HTTP_200_OK)
-
-
-class UserViewSet(
-    viewsets.ModelViewSet
-):
-    """
-    Вьюсет для получения/создания/обновления/удаления новых пользователей
-    админом либо самим пользователем
-    """
-
-    queryset = User.objects.all()
-    serializer_class = AdminUserSerializer
-    permission_classes = (IsSuperUser,)
-    filter_backends = (filters.SearchFilter,)
-    search_fields = ('username',)
-
-    @action(
-        methods=('get', 'patch', 'delete'),
-        detail=False,
-        url_path=r'(?P<username>[\w.@+-]+)',
-    )
-    def get_user_by_username(self, request, username):
-        """
-        Извлечение данных пользователя по его username
-        админом и обновление/удаление информации
-        """
-        user = get_object_or_404(User, username=username)
-        if request.method == 'PATCH':
-            serializer = self.get_serializer(
-                user, data=request.data, partial=True
-            )
-            serializer.is_valid(raise_exception=True)
-            serializer.save()
-            return Response(serializer.data, status=status.HTTP_200_OK)
-        elif request.method == 'DELETE':
-            user.delete()
-            return Response(status=status.HTTP_204_NO_CONTENT)
-        serializer = AdminUserSerializer(user)
-        return Response(serializer.data, status=status.HTTP_200_OK)
-
-    @action(
-        methods=('get', 'patch'),
-        detail=False,
-        url_path='me',
-        permission_classes=(IsAuthenticated,)
-    )
-    def get_my_data(self, request):
-        """Позволяет пользователю получить подробную информацию о себе
-        и редактировать её."""
-        if request.method == 'PATCH':
-            serializer = SimpleUserSerializer(
-                request.user, data=request.data,
-                partial=True, context={'request': request}
-            )
-            serializer.is_valid(raise_exception=True)
-            serializer.save()
-            return Response(serializer.data, status=status.HTTP_200_OK)
-        serializer = AdminUserSerializer(request.user)
-        return Response(serializer.data, status=status.HTTP_200_OK)
-=======
-    permission_classes = (
-        CustomObjectPermissions,
-    )
-
-
-class TitleViewSet(viewsets.ModelViewSet):
-    """Вьюсет получения, добавления и удаления произведений."""
-
-    queryset = Title.objects.all()
-    serializer_class = TitleSerializer
-    permission_classes = (
-        CustomObjectPermissions,
-    )
-    pagination_class = LimitOffsetPagination
-
-    def perform_create(self, serializer):
-        serializer.save(
-            category=get_object_or_404(
-                Category, slug=self.request.data.get('category')
-            ),
-            genre=Genre.objects.filter(
-                slug__in=self.request.data.getlist('genre')
-            ),
-        )
-
-    def perform_update(self, serializer):
-        self.perform_create(serializer)
-
->>>>>>> 157fb3ed
+from django.shortcuts import render, get_object_or_404
+from django.contrib.auth import get_user_model
+from django.shortcuts import get_object_or_404
+from django.contrib.auth.tokens import default_token_generator
+from rest_framework import filters, viewsets, mixins, permissions, status
+from rest_framework.response import Response
+from rest_framework_simplejwt.tokens import AccessToken
+from rest_framework.pagination import LimitOffsetPagination
+from rest_framework.permissions import IsAuthenticated, AllowAny
+from rest_framework.decorators import action
+
+from .mixins import ListCreateDestroyViewSet
+from .permissions import CustomObjectPermissions, IsSuperUser
+from .serializers import (
+    CategorySerializer,
+    GenreSerializer,
+    TitleSerializer,
+    UserCreateSerializer,
+    UserRecieveTokenSerializer,
+    SimpleUserSerializer, 
+    AdminUserSerializer
+)
+from reviews.models import Category, Genre, Title
+from .utils import send_confirmation_code
+
+
+User = get_user_model()
+
+
+class CategoryViewSet(viewsets.ModelViewSet):
+    """Вьюсет получения, добавления и удаления категорий."""
+
+    queryset = Category.objects.all()
+    serializer_class = CategorySerializer
+    permission_classes = (
+        CustomObjectPermissions,
+    )
+
+
+class GenreViewSet(ListCreateDestroyViewSet):
+    """Вьюсет получения, добавления и удаления жанров."""
+
+    queryset = Genre.objects.all()
+    serializer_class = GenreSerializer
+    permission_classes = (
+        CustomObjectPermissions,
+    )
+class TitleViewSet(viewsets.ModelViewSet):
+    """Вьюсет получения, добавления и удаления произведений."""
+
+    queryset = Title.objects.all()
+    serializer_class = TitleSerializer
+    permission_classes = (
+        CustomObjectPermissions,
+    )
+    pagination_class = LimitOffsetPagination
+
+    def perform_create(self, serializer):
+        serializer.save(
+            category=get_object_or_404(
+                Category, slug=self.request.data.get('category')
+            ),
+            genre=Genre.objects.filter(
+                slug__in=self.request.data.getlist('genre')
+            ),
+        )
+
+    def perform_update(self, serializer):
+        self.perform_create(serializer)
+        
+
+class UserCreateViewSet(mixins.CreateModelMixin, viewsets.GenericViewSet):
+    """Вьюсет для создания новых пользователей"""
+
+    queryset = User.objects.all()
+    serializer_class = UserCreateSerializer
+    permission_classes = (permissions.AllowAny,)
+
+    def create(self, request):
+        """Создает объект класса User и
+        отправляет на почту пользователя код подтверждения."""
+        serializer = self.get_serializer(data=request.data)
+        serializer.is_valid(raise_exception=True)
+        user, created = User.objects.get_or_create(
+            **serializer.validated_data
+        )
+
+        confirmation_code = default_token_generator.make_token(user)
+        send_confirmation_code(
+            email=user.email,
+            code=confirmation_code
+        )
+
+        return Response(serializer.data, status=status.HTTP_200_OK)
+
+
+class UserReceiveTokenViewSet(
+    mixins.CreateModelMixin, viewsets.GenericViewSet
+):
+    """Вьюсет для получения токена"""
+
+    queryset = User.objects.all()
+    serializer_class = UserRecieveTokenSerializer
+    permission_classes = (permissions.AllowAny,)
+
+    def create(self, request):
+        """Предоставляет пользователю JWT токен по коду подтверждения."""
+        serializer = self.get_serializer(data=request.data)
+        serializer.is_valid(raise_exception=True)
+        username = serializer.validated_data.get('username')
+        confirmation_code = serializer.validated_data.get('confirmation_code')
+
+        user = get_object_or_404(User, username=username)
+
+        if not default_token_generator.check_token(user, confirmation_code):
+            message = {'confirmation_code': 'Некорректный код подтверждения'}
+            return Response(message, status=status.HTTP_400_BAD_REQUEST)
+        message = {'token': str(AccessToken.for_user(user))}
+        return Response(message, status=status.HTTP_200_OK)
+
+
+class UserViewSet(
+    viewsets.ModelViewSet
+):
+    """
+    Вьюсет для получения/создания/обновления/удаления новых пользователей
+    админом либо самим пользователем
+    """
+
+    queryset = User.objects.all()
+    serializer_class = AdminUserSerializer
+    permission_classes = (IsSuperUser,)
+    filter_backends = (filters.SearchFilter,)
+    search_fields = ('username',)
+
+    @action(
+        methods=('get', 'patch', 'delete'),
+        detail=False,
+        url_path=r'(?P<username>[\w.@+-]+)',
+    )
+    def get_user_by_username(self, request, username):
+        """
+        Извлечение данных пользователя по его username
+        админом и обновление/удаление информации
+        """
+        user = get_object_or_404(User, username=username)
+        if request.method == 'PATCH':
+            serializer = self.get_serializer(
+                user, data=request.data, partial=True
+            )
+            serializer.is_valid(raise_exception=True)
+            serializer.save()
+            return Response(serializer.data, status=status.HTTP_200_OK)
+        elif request.method == 'DELETE':
+            user.delete()
+            return Response(status=status.HTTP_204_NO_CONTENT)
+        serializer = AdminUserSerializer(user)
+        return Response(serializer.data, status=status.HTTP_200_OK)
+
+    @action(
+        methods=('get', 'patch'),
+        detail=False,
+        url_path='me',
+        permission_classes=(IsAuthenticated,)
+    )
+    def get_my_data(self, request):
+        """Позволяет пользователю получить подробную информацию о себе
+        и редактировать её."""
+        if request.method == 'PATCH':
+            serializer = SimpleUserSerializer(
+                request.user, data=request.data,
+                partial=True, context={'request': request}
+            )
+            serializer.is_valid(raise_exception=True)
+            serializer.save()
+            return Response(serializer.data, status=status.HTTP_200_OK)
+        serializer = AdminUserSerializer(request.user)
+        return Response(serializer.data, status=status.HTTP_200_OK)